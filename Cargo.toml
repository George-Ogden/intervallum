--- conflicted
+++ resolved
@@ -19,16 +19,8 @@
 
 [dependencies]
 
-<<<<<<< HEAD
-num = "^0.1.29"
-bit-set = "^0.2.0"
-gcollections = "^1.5.0"
-trilean = "^1.0.1"
-=======
 num-integer = "0.1.44"
 num-traits = "0.2.14"
 bit-set = "0.5.0"
-gcollections = { git = "https://github.com/maackle/gcollections" }
-# gcollections = "1.4.0"
-trilean = "1.1.0"
->>>>>>> 2d87f318
+gcollections = "1.5.0"
+trilean = "1.1.0"